--- conflicted
+++ resolved
@@ -126,13 +126,8 @@
 	}
 
 	@Override
-<<<<<<< HEAD
 	public void finished(final int taskId, final ActorRef worker) {
 		
-=======
-	public void finished(int taskId, ActorRef worker) {
-
->>>>>>> 15530d15
 		// Find the query being processed
 		QueryTracker queryTracker = this.queryId2tracker.get(taskId);
 
@@ -175,7 +170,6 @@
 		}
 	}
 
-	// Assign currently free workers to subqueries
 	private void assignSubqueries() {
 
 		// Collect all currently idle workers
